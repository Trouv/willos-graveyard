--- conflicted
+++ resolved
@@ -192,15 +192,9 @@
     }
 }
 
-<<<<<<< HEAD
 fn unpause(mut commands: Commands, input: Res<ActionState<GameplayAction>>) {
     if input.just_pressed(GameplayAction::Pause) {
         commands.insert_resource(NextState(GameState::Gameplay));
-=======
-fn unpause(mut commands: Commands, input: Res<Input<KeyCode>>) {
-    if input.just_pressed(KeyCode::Escape) || input.just_pressed(KeyCode::P) {
-        commands.insert_resource(NextState(GameState::Graveyard));
->>>>>>> 2ab2b6b6
     }
 }
 
