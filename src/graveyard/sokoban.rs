//! Plugin and components providing functionality for sokoban-style movement and collision.
use crate::{
    from_component::FromComponentLabel,
    graveyard::{
        movement_table::{Direction, MovementTable},
        willo::WilloAnimationState,
    },
    GameState, UNIT_LENGTH,
};
use bevy::{ecs::system::SystemParam, prelude::*};
use bevy_easings::*;
use bevy_ecs_ldtk::{prelude::*, utils::grid_coords_to_translation};
use iyes_loopless::prelude::*;
use std::collections::VecDeque;

/// Labels used by sokoban systems
#[derive(SystemLabel)]
pub enum SokobanLabels {
    /// Label for the system that updates the visual position of sokoban entities via bevy_easings.
    EaseMovement,
    /// Label for the system that updates the logical position of sokoban entities.
    GridCoordsMovement,
}

/// Plugin providing functionality for sokoban-style movement and collision.
pub struct SokobanPlugin {
    layer_identifier: SokobanLayerIdentifier,
}

impl SokobanPlugin {
    pub fn new(layer_identifier: impl Into<String>) -> Self {
        let layer_identifier = SokobanLayerIdentifier(layer_identifier.into());
        SokobanPlugin { layer_identifier }
    }
}

impl Plugin for SokobanPlugin {
    fn build(&self, app: &mut App) {
        app.add_event::<SokobanCommand>()
            .add_event::<PushEvent>()
            .insert_resource(self.layer_identifier.clone())
            .add_system(
                flush_sokoban_commands
                    .run_in_state(GameState::Graveyard)
                    .run_on_event::<SokobanCommand>()
                    .label(SokobanLabels::GridCoordsMovement)
                    .before(FromComponentLabel),
            )
            // Systems with potential easing end/beginning collisions cannot be in CoreStage::Update
            // see https://github.com/vleue/bevy_easings/issues/23
            .add_system_to_stage(
                CoreStage::PostUpdate,
                ease_movement
                    .run_not_in_state(GameState::AssetLoading)
                    .label(SokobanLabels::EaseMovement),
            )
            .register_ldtk_int_cell::<WallBundle>(1)
            .register_ldtk_int_cell::<WallBundle>(3)
            .register_ldtk_int_cell::<WallBundle>(4);
    }
}

#[derive(Debug, Clone, Deref, DerefMut, Resource)]
pub struct SokobanLayerIdentifier(String);

#[derive(Debug, Clone)]
pub enum SokobanCommand {
    Move {
        entity: Entity,
        direction: Direction,
    },
}

#[derive(SystemParam)]
pub struct SokobanCommands<'w, 's> {
    writer: EventWriter<'w, 's, SokobanCommand>,
}

impl<'w, 's> SokobanCommands<'w, 's> {
    pub fn move_entity(&mut self, entity: Entity, direction: Direction) {
        self.writer.send(SokobanCommand::Move { entity, direction });
    }
}

#[derive(Debug, Clone)]
pub struct PushEvent {
    pub entity: Entity,
    pub direction: Direction,
    pub pushed: Vec<Entity>,
}

/// Component defining the behavior of sokoban entities on collision.
#[derive(Copy, Clone, Eq, PartialEq, Debug, Hash, Component)]
<<<<<<< HEAD
pub enum SokobanBlock {
=======
pub enum RigidBody {
    /// The entity cannot move, push, or be pushed - but can block movement.
>>>>>>> b4c36473
    Static,
    /// The entity can move, push, or be pushed.
    Dynamic,
}

#[derive(Clone, Bundle, LdtkIntCell)]
struct WallBundle {
    #[from_int_grid_cell]
    sokoban_block: SokobanBlock,
}

impl From<EntityInstance> for SokobanBlock {
    fn from(_: EntityInstance) -> SokobanBlock {
        SokobanBlock::Dynamic
    }
}

impl From<IntGridCell> for SokobanBlock {
    fn from(_: IntGridCell) -> SokobanBlock {
        SokobanBlock::Static
    }
}

fn ease_movement(
    mut commands: Commands,
    mut grid_coords_query: Query<
        (
            Entity,
            &GridCoords,
            &Transform,
            Option<&WilloAnimationState>,
        ),
        (Changed<GridCoords>, Without<MovementTable>),
    >,
) {
    for (entity, &grid_coords, transform, willo_animation_state) in grid_coords_query.iter_mut() {
        let mut xy = grid_coords_to_translation(grid_coords, IVec2::splat(UNIT_LENGTH));

        if let Some(WilloAnimationState::Push(direction)) = willo_animation_state {
            xy += IVec2::from(*direction).as_vec2() * 5.;
        }

        commands.entity(entity).insert(transform.ease_to(
            Transform::from_xyz(xy.x, xy.y, transform.translation.z),
            EaseFunction::CubicOut,
            EasingType::Once {
                duration: std::time::Duration::from_millis(110),
            },
        ));
    }
}

type CollisionMap = Vec<Vec<Option<(Entity, SokobanBlock)>>>;

/// Pushes the entry at the given coordinates in the collision_map in the given direction.
///
/// If possible, it will also push any entries it collides with.
///
/// # Returns
/// Returns a tuple containing the updated collision_map, and an optional list of pushed entities.
///
/// If the optional list is `None`, no entities were pushed due to collision with either a
/// [SokobanBlock::Static] entry or a boundary of the map.
///
/// If the optional list is empty, no entities were pushed due to the provided coordinates pointing
/// to an empty entry. This distinction is important for the recursive algorithm.
fn push_grid_coords_recursively(
    collision_map: CollisionMap,
    pusher_coords: IVec2,
    direction: Direction,
) -> (CollisionMap, Option<VecDeque<Entity>>) {
    // check if pusher is out-of-bounds
    if pusher_coords.x < 0
        || pusher_coords.y < 0
        || pusher_coords.y as usize >= collision_map.len()
        || pusher_coords.x as usize >= collision_map[0].len()
    {
        // no updates to collision_map, no pushes can be performed
        return (collision_map, None);
    }

    // match against the pusher's CollisionMap entry
    match collision_map[pusher_coords.y as usize][pusher_coords.x as usize] {
        Some((pusher, SokobanBlock::Dynamic)) => {
            // pusher is dynamic, so we try to push
            let destination = IVec2::from(pusher_coords) + IVec2::from(direction);

            match push_grid_coords_recursively(collision_map, destination, direction) {
                (mut collision_map, Some(mut pushed_entities)) => {
                    // destination is either empty or has been pushed, so we can push the pusher
                    collision_map[destination.y as usize][destination.x as usize] =
                        collision_map[pusher_coords.y as usize][pusher_coords.x as usize].take();
                    pushed_entities.push_front(pusher);

                    (collision_map, Some(pushed_entities))
                }
                // destination can't be pushed, so the pusher can't be pushed either
                none_case => none_case,
            }
        }
        // pusher is static, no pushes can be performed
        Some((_, SokobanBlock::Static)) => (collision_map, None),
        // pusher's entry is empty, no push is performed here but the caller is able to
        None => (collision_map, Some(VecDeque::new())),
    }
}

fn flush_sokoban_commands(
    mut grid_coords_query: Query<(Entity, &mut GridCoords, &SokobanBlock)>,
    mut sokoban_commands: EventReader<SokobanCommand>,
    mut push_events: EventWriter<PushEvent>,
    layers: Query<&LayerMetadata>,
    layer_id: Res<SokobanLayerIdentifier>,
) {
    // Get dimensions of the currently-loaded level
    if let Some(LayerMetadata { c_wid, c_hei, .. }) =
        layers.iter().find(|l| l.identifier == **layer_id)
    {
        // Generate current collision map
        let mut collision_map: CollisionMap = vec![vec![None; *c_wid as usize]; *c_hei as usize];

        for (entity, grid_coords, sokoban_block) in grid_coords_query.iter_mut() {
            collision_map[grid_coords.y as usize][grid_coords.x as usize] =
                Some((entity, *sokoban_block));
        }

        for sokoban_command in sokoban_commands.iter() {
            let SokobanCommand::Move { entity, direction } = sokoban_command;

            if let Ok((_, grid_coords, _)) = grid_coords_query.get(*entity) {
                // Determine if move can happen, who moves, how the collision_map should be
                // updated...
                let (new_collision_map, pushed_entities) = push_grid_coords_recursively(
                    collision_map,
                    IVec2::from(*grid_coords),
                    *direction,
                );

                collision_map = new_collision_map;

                if let Some(pushed_entities) = pushed_entities {
                    // update GridCoords components of pushed entities
                    for pushed_entity in &pushed_entities {
                        *grid_coords_query
                            .get_component_mut::<GridCoords>(*pushed_entity)
                            .expect("pushed entity should have GridCoords component") +=
                            GridCoords::from(IVec2::from(*direction));
                    }

                    // send push events
                    if pushed_entities.len() > 1 {
                        push_events.send(PushEvent {
                            entity: *entity,
                            direction: *direction,
                            pushed: pushed_entities.into(),
                        });
                    }
                }
            }
        }
    } else {
        warn!(
            "could not find {} layer specified by SokobanLayerIdentifier resource",
            **layer_id
        );
    }
}<|MERGE_RESOLUTION|>--- conflicted
+++ resolved
@@ -91,12 +91,8 @@
 
 /// Component defining the behavior of sokoban entities on collision.
 #[derive(Copy, Clone, Eq, PartialEq, Debug, Hash, Component)]
-<<<<<<< HEAD
 pub enum SokobanBlock {
-=======
-pub enum RigidBody {
     /// The entity cannot move, push, or be pushed - but can block movement.
->>>>>>> b4c36473
     Static,
     /// The entity can move, push, or be pushed.
     Dynamic,
