--- conflicted
+++ resolved
@@ -4,33 +4,29 @@
 
 pub const UNIT_LENGTH: f32 = 32.;
 
-<<<<<<< HEAD
 #[derive(Copy, Clone, Eq, PartialEq, Debug, Hash, SystemLabel)]
 pub enum SystemLabels {
     LoadAssets,
     Input,
-=======
+}
 pub struct LevelSize {
     size: IVec2,
 }
 
 impl LevelSize {
-    fn new(&self, size: IVec2) -> Self {
+    fn new(size: IVec2) -> Self {
         LevelSize { size: size }
     }
->>>>>>> 83fbc322
 }
 
 fn main() {
     App::build()
         .add_plugins(DefaultPlugins)
-<<<<<<< HEAD
+        .insert_resource(LevelSize::new(IVec2::new(16, 9)))
         //.add_startup_system(sprite_load.system().label(SystemLabels::LoadAssets))
-        .add_startup_system(gameplay::transitions::simple_camera_setup.system())
+        .add_startup_system(gameplay::transitions::create_camera.system())
+        //.add_startup_system(gameplay::transitions::simple_camera_setup.system())
         .add_startup_system(gameplay::transitions::test_level_setup.system())
-=======
-        .add_startup_system(gameplay::create_camera.system())
->>>>>>> 83fbc322
         .run()
 }
 
