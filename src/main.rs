--- conflicted
+++ resolved
@@ -153,14 +153,10 @@
                 .after(history::FlushHistoryCommands),
         )
         .add_system(gameplay::transitions::spawn_death_card.run_in_state(GameState::Gameplay))
-<<<<<<< HEAD
         .add_system_to_stage(
             CoreStage::PreUpdate,
             gameplay::systems::update_control_display.run_in_state(GameState::Gameplay),
         )
-        .add_system(sugar::ease_movement.run_in_state(GameState::Gameplay))
-=======
-        .add_system(gameplay::systems::update_control_display.run_in_state(GameState::Gameplay))
         // Systems with potential easing end/beginning collisions cannot be in CoreStage::Update
         // see https://github.com/vleue/bevy_easings/issues/23
         .add_system_to_stage(
@@ -175,7 +171,6 @@
                 .run_not_in_state(GameState::AssetLoading)
                 .label("ease_movement"),
         )
->>>>>>> 11d5c5e6
         .add_system(sugar::goal_ghost_animation.run_not_in_state(GameState::AssetLoading))
         .add_system(sugar::goal_ghost_event_sugar.run_not_in_state(GameState::AssetLoading))
         .add_system(sugar::animate_grass_system.run_not_in_state(GameState::AssetLoading))
