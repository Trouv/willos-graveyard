--- conflicted
+++ resolved
@@ -1,7 +1,6 @@
-<<<<<<< HEAD
 use crate::{
     gameplay::{bundles::*, Direction},
-    SpriteHandles,
+    LevelSize, SpriteHandles, UNIT_LENGTH,
 };
 use bevy::prelude::*;
 
@@ -40,10 +39,7 @@
         &sprite_handles,
     ));
     commands.insert_resource(sprite_handles);
-=======
-use bevy::prelude::*;
-
-use crate::{LevelSize, UNIT_LENGTH};
+}
 
 pub fn create_camera(mut commands: Commands, level_size: Res<LevelSize>) {
     let mut camera_bundle = OrthographicCameraBundle::new_2d();
@@ -53,5 +49,4 @@
     camera_bundle.orthographic_projection.far = 1000.0 / scale;
     camera_bundle.orthographic_projection.scale = scale;
     commands.spawn().insert_bundle(camera_bundle);
->>>>>>> 83fbc322
 }