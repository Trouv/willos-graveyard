use crate::{
    gameplay::{
        bundles::*, components::*, CardUpEvent, Direction, LevelCompleteEvent, LevelStartEvent,
        DIRECTION_ORDER,
    },
    utils::application_root_dir,
    LevelEntities, LevelNum, LevelSize, LevelState, SpriteHandles, LEVEL_ORDER, UNIT_LENGTH,
};
use bevy::prelude::*;
use bevy_easings::*;
use std::{
    fs::File,
    io::{BufRead, BufReader},
    path::Path,
    time::Duration,
};

use super::xy_translation;

fn file_to_tile_coords(i: usize, j: usize, height: usize) -> IVec2 {
    IVec2::new(j as i32, height as i32 - i as i32 - 1)
}

fn get_level_title_data(level_num: &LevelNum) -> (String, Vec<String>) {
    let level_path = application_root_dir()
        .unwrap()
        .join(Path::new("assets/levels/"))
        .join(Path::new(LEVEL_ORDER[level_num.0]));

    let mut lines =
        BufReader::new(File::open(level_path).expect("level file should exist")).lines();
    let title = lines.next().unwrap().unwrap();
    (title, lines.map(|x| x.unwrap()).collect::<Vec<String>>())
}

pub fn load_level(
    mut commands: Commands,
    sprite_handles: Res<SpriteHandles>,
    level_num: Res<LevelNum>,
    mut level_entities: ResMut<LevelEntities>,
    mut reader: EventReader<CardUpEvent>,
) -> Option<LevelSize> {
    for _ in reader.iter() {
        // Unload last level
        while let Some(entity) = level_entities.0.pop() {
            commands.entity(entity).despawn_recursive();
        }

        let (_, line_strings) = get_level_title_data(&level_num);

        let mut willow = None;
        let mut chester = None;
        let mut width = 0;
        let mut height = 0;
        // Player pass, and get width and height
        for (i, line) in line_strings.clone().iter().enumerate() {
            for (j, tile_char) in line.chars().enumerate() {
                if tile_char == 'I' {
                    willow = Some((i, j))
                } else if tile_char == 'C' {
                    chester = Some((i, j))
                }
                if j + 1 > width {
                    width = j + 1
                };
            }
            if i + 1 > height {
                height = i + 1
            };
        }

        let willow_id = match willow {
            Some(w) => Some(
                commands
                    .spawn_bundle(PlayerBundle::new(
                        file_to_tile_coords(w.0, w.1, height),
                        &&sprite_handles,
                    ))
                    .id(),
            ),
            None => None,
        };
        if let Some(entity) = willow_id {
            level_entities.0.push(entity)
        }

        let chester_id = match chester {
            Some(c) => Some(
                commands
                    .spawn_bundle(PlayerBundle::new(
                        file_to_tile_coords(c.0, c.1, height),
                        &&sprite_handles,
                    ))
                    .id(),
            ),
            None => None,
        };
        if let Some(entity) = chester_id {
            level_entities.0.push(entity)
        }

        // Second pass, all other entities other than players
        for (i, line) in line_strings.iter().enumerate() {
            for (j, tile_char) in line.chars().enumerate() {
                let coords = file_to_tile_coords(i, j, height);
                if "fFbBtT".contains(tile_char) {
                    level_entities.0.push(
                        commands
                            .spawn_bundle(WallBundle::new(coords, &sprite_handles))
                            .id(),
                    );
                } else if "wW".contains(tile_char) {
                    level_entities.0.push(
                        commands
                            .spawn_bundle(InputBlockBundle::new(
                                Direction::Up,
                                coords,
                                &sprite_handles,
                            ))
                            .id(),
                    );
                } else if "aA".contains(tile_char) {
                    level_entities.0.push(
                        commands
                            .spawn_bundle(InputBlockBundle::new(
                                Direction::Left,
                                coords,
                                &sprite_handles,
                            ))
                            .id(),
                    );
                } else if "sS".contains(tile_char) {
                    level_entities.0.push(
                        commands
                            .spawn_bundle(InputBlockBundle::new(
                                Direction::Down,
                                coords,
                                &sprite_handles,
                            ))
                            .id(),
                    );
                } else if "dD".contains(tile_char) {
                    level_entities.0.push(
                        commands
                            .spawn_bundle(InputBlockBundle::new(
                                Direction::Right,
                                coords,
                                &sprite_handles,
                            ))
                            .id(),
                    );
                } else if "gG".contains(tile_char) {
                    level_entities.0.push(
                        commands
                            .spawn_bundle(GoalBundle::new(coords, &sprite_handles))
                            .id(),
                    );
                } else if tile_char == 'i' {
                    level_entities.0.push(
                        commands
                            .spawn_bundle(MoveTableBundle::new(
                                willow_id.expect("Willow table exists, but not Willow"),
                                coords,
                                &sprite_handles,
                            ))
                            .id(),
                    );
                } else if tile_char == 'c' {
                    level_entities.0.push(
                        commands
                            .spawn_bundle(MoveTableBundle::new(
                                chester_id.expect("Chester table exists, but not Chester"),
                                coords,
                                &sprite_handles,
                            ))
                            .id(),
                    );
                }
                //Create Background Grass
                let xy = xy_translation(coords);
<<<<<<< HEAD
                commands
                    .spawn_bundle(SpriteSheetBundle {
                        texture_atlas: sprite_handles.get_rand_grass(),
                        transform: Transform::from_translation(Vec3::new(xy.x, xy.y, 0.)),
                        ..Default::default()
                    })
                    .insert(Timer::from_seconds(0.1, true));
=======
                level_entities.0.push(
                    commands
                        .spawn_bundle(SpriteSheetBundle {
                            texture_atlas: sprite_handles.get_rand_grass(),
                            transform: Transform::from_translation(Vec3::new(xy.x, xy.y, 0.)),
                            ..Default::default()
                        })
                        .insert(Timer::from_seconds(0.1, true))
                        .insert(FrameIndex { index: 0 })
                        .id(),
                );
>>>>>>> 6d5effc7
            }
        }
        let level_size = LevelSize {
            size: IVec2::new(width as i32, height as i32),
        };
        commands.insert_resource(level_size);
        return Some(level_size);
    }
    return None;
}

pub fn spawn_table_edges(
    mut commands: Commands,
    table_query: Query<&Tile, Added<MoveTable>>,
    sprite_handles: Res<SpriteHandles>,
    mut level_entities: ResMut<LevelEntities>,
) {
    for tile in table_query.iter() {
        for (i, direction) in DIRECTION_ORDER.iter().enumerate() {
            level_entities.0.push(
                commands
                    .spawn_bundle(DirectionTileBundle::new(
                        *direction,
                        tile.coords + (i as i32 + 1) * IVec2::from(Direction::Right),
                        &sprite_handles,
                    ))
                    .id(),
            );
            level_entities.0.push(
                commands
                    .spawn_bundle(DirectionTileBundle::new(
                        *direction,
                        tile.coords + (i as i32 + 1) * IVec2::from(Direction::Down),
                        &sprite_handles,
                    ))
                    .id(),
            );
        }
    }
}

pub fn create_camera(
    In(level_size_input): In<Option<LevelSize>>,
    mut commands: Commands,
    mut level_entities: ResMut<LevelEntities>,
) {
    if let Some(level_size) = level_size_input {
        let mut camera_bundle = OrthographicCameraBundle::new_2d();
        let scale =
            if (9.0 / 16.0) > ((level_size.size.y as f32 + 2.) / (level_size.size.x as f32 + 2.)) {
                (level_size.size.x as f32 + 2.) / UNIT_LENGTH / 1.25
            } else {
                (level_size.size.y as f32 + 2.) / UNIT_LENGTH / 1.25 * (16. / 9.)
            };
        camera_bundle.transform.translation = Vec3::new(
            ((level_size.size.x as f32) * UNIT_LENGTH) / 2. - (UNIT_LENGTH / 2.),
            ((level_size.size.y as f32) * UNIT_LENGTH) / 2. - (UNIT_LENGTH / 2.),
            camera_bundle.transform.translation.z,
        );
        camera_bundle.orthographic_projection.scale = scale;
        level_entities
            .0
            .push(commands.spawn().insert_bundle(camera_bundle).id());
    }
}

pub fn spawn_level_card(
    mut commands: Commands,
    mut reader: EventReader<LevelCompleteEvent>,
    level_num: Res<LevelNum>,
    assets: Res<AssetServer>,
    mut materials: ResMut<Assets<ColorMaterial>>,
) {
    for _ in reader.iter() {
        let (title, _) = get_level_title_data(&level_num);
        commands
            .spawn_bundle(NodeBundle {
                material: materials.add(ColorMaterial::color(Color::BLACK)),
                ..Default::default()
            })
            .insert(
                Style {
                    justify_content: JustifyContent::Center,
                    align_items: AlignItems::Center,
                    position_type: PositionType::Absolute,
                    flex_direction: FlexDirection::ColumnReverse,
                    size: Size {
                        width: Val::Percent(100.),
                        height: Val::Percent(100.),
                    },
                    position: Rect {
                        top: Val::Percent(100.),
                        left: Val::Percent(0.),
                        ..Default::default()
                    },
                    ..Default::default()
                }
                .ease_to(
                    Style {
                        justify_content: JustifyContent::Center,
                        align_items: AlignItems::Center,
                        position_type: PositionType::Absolute,
                        flex_direction: FlexDirection::ColumnReverse,
                        size: Size {
                            width: Val::Percent(100.),
                            height: Val::Percent(100.),
                        },
                        position: Rect {
                            top: Val::Percent(0.),
                            left: Val::Percent(0.),
                            ..Default::default()
                        },
                        ..Default::default()
                    },
                    EaseFunction::QuadraticOut,
                    EasingType::Once {
                        duration: Duration::from_secs(1),
                    },
                ),
            )
            .insert(LevelCard::Rising)
            .insert(Timer::new(Duration::from_secs(1), false))
            .with_children(|parent| {
                parent.spawn_bundle(TextBundle {
                    text: Text::with_section(
                        format!("#{}", level_num.0),
                        TextStyle {
                            font: assets.load("fonts/WayfarersToyBoxRegular-gxxER.ttf"),
                            font_size: 50.,
                            color: Color::WHITE,
                        },
                        TextAlignment::default(),
                    ),
                    ..Default::default()
                });
                parent.spawn_bundle(TextBundle {
                    text: Text::with_section(
                        title,
                        TextStyle {
                            font: assets.load("fonts/WayfarersToyBoxRegular-gxxER.ttf"),
                            font_size: 30.,
                            color: Color::WHITE,
                        },
                        TextAlignment::default(),
                    ),
                    ..Default::default()
                });
            });
    }
}

pub fn level_card_update(
    mut commands: Commands,
    mut card_query: Query<(Entity, &mut LevelCard, &mut Style, &mut Timer)>,
    mut card_up_writer: EventWriter<CardUpEvent>,
    mut level_start_writer: EventWriter<LevelStartEvent>,
    mut level_state: ResMut<LevelState>,
    time: Res<Time>,
) {
    for (entity, mut card, style, mut timer) in card_query.iter_mut() {
        timer.tick(time.delta());
        if timer.finished() {
            timer.reset();
            match *card {
                LevelCard::Rising => {
                    card_up_writer.send(CardUpEvent);
                    *card = LevelCard::Holding;
                }
                LevelCard::Holding => {
                    level_start_writer.send(LevelStartEvent);

                    commands.entity(entity).insert(style.clone().ease_to(
                        Style {
                            position: Rect {
                                top: Val::Percent(100.),
                                left: Val::Percent(0.),
                                ..Default::default()
                            },
                            ..*style
                        },
                        EaseFunction::QuadraticIn,
                        EasingType::Once {
                            duration: Duration::from_secs(1),
                        },
                    ));

                    *level_state = LevelState::Gameplay;
                    *card = LevelCard::Falling;
                }
                LevelCard::Falling => {
                    // SELF DESTRUCT
                    commands.entity(entity).despawn_recursive();
                }
            }
        }
    }
}<|MERGE_RESOLUTION|>--- conflicted
+++ resolved
@@ -178,15 +178,6 @@
                 }
                 //Create Background Grass
                 let xy = xy_translation(coords);
-<<<<<<< HEAD
-                commands
-                    .spawn_bundle(SpriteSheetBundle {
-                        texture_atlas: sprite_handles.get_rand_grass(),
-                        transform: Transform::from_translation(Vec3::new(xy.x, xy.y, 0.)),
-                        ..Default::default()
-                    })
-                    .insert(Timer::from_seconds(0.1, true));
-=======
                 level_entities.0.push(
                     commands
                         .spawn_bundle(SpriteSheetBundle {
@@ -195,10 +186,8 @@
                             ..Default::default()
                         })
                         .insert(Timer::from_seconds(0.1, true))
-                        .insert(FrameIndex { index: 0 })
                         .id(),
                 );
->>>>>>> 6d5effc7
             }
         }
         let level_size = LevelSize {
