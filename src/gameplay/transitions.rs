--- conflicted
+++ resolved
@@ -2,12 +2,7 @@
     event_scheduler::EventScheduler,
     gameplay::{components::*, systems::schedule_level_card, LevelCardEvent},
     resources::*,
-<<<<<<< HEAD
-    LevelState,
-=======
-    sugar::GoalGhostAnimation,
     AssetHolder, GameState,
->>>>>>> 82987fa5
 };
 use bevy::prelude::*;
 use bevy_easings::*;
