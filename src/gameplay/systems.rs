use crate::{
    event_scheduler::EventScheduler,
<<<<<<< HEAD
    gameplay::{components::*, DeathEvent, Direction, GoalEvent, LevelCardEvent, DIRECTION_ORDER},
    willo::WilloState,
=======
    gameplay::{
        components::*, DeathEvent, Direction, GoalEvent, LevelCardEvent, PlayerMovementEvent,
        DIRECTION_ORDER,
    },
    history::HistoryCommands,
    resources::*,
    sugar::PlayerAnimationState,
    ui::font_scale::{FontScale, FontSize},
>>>>>>> fc6740e9
    AssetHolder, GameState,
};
use bevy::prelude::*;
use bevy_ecs_ldtk::prelude::*;
use iyes_loopless::prelude::*;
use std::time::Duration;

pub fn check_death(
    mut willo_query: Query<(Entity, &GridCoords, &mut WilloState)>,
    exorcism_query: Query<(Entity, &GridCoords), With<ExorcismBlock>>,
    mut death_event_writer: EventWriter<DeathEvent>,
) {
    if let Ok((entity, coords, mut willo)) = willo_query.get_single_mut() {
        if *willo != WilloState::Dead && exorcism_query.iter().any(|(_, g)| *g == *coords) {
            *willo = WilloState::Dead;
            death_event_writer.send(DeathEvent {
                willo_entity: entity,
            });
        }
    }
}

pub fn schedule_level_card(
    level_card_events: &mut EventScheduler<LevelCardEvent>,
    level_selection: LevelSelection,
    offset_millis: u64,
) {
    level_card_events.schedule(
        LevelCardEvent::Rise(level_selection.clone()),
        Duration::from_millis(offset_millis),
    );
    level_card_events.schedule(
        LevelCardEvent::Block(level_selection),
        Duration::from_millis(1500 + offset_millis),
    );
    level_card_events.schedule(
        LevelCardEvent::Fall,
        Duration::from_millis(3000 + offset_millis),
    );
    level_card_events.schedule(
        LevelCardEvent::Despawn,
        Duration::from_millis(4500 + offset_millis),
    );
}

pub fn check_goal(
    mut commands: Commands,
    mut goal_query: Query<(Entity, &mut Goal, &GridCoords), With<Goal>>,
    block_query: Query<(Entity, &GridCoords), With<InputBlock>>,
    mut level_card_events: ResMut<EventScheduler<LevelCardEvent>>,
    mut goal_events: EventWriter<GoalEvent>,
    level_selection: Res<LevelSelection>,
    ldtk_assets: Res<Assets<LdtkAsset>>,
    audio: Res<Audio>,
    asset_holder: Res<AssetHolder>,
) {
    // If the goal is not loaded for whatever reason (for example when hot-reloading levels),
    // the goal will automatically be "met", loading the next level.
    // This if statement prevents that.
    if goal_query.iter().count() == 0 {
        return;
    }

    let mut level_goal_met = true;

    for (goal_entity, mut goal, goal_grid_coords) in goal_query.iter_mut() {
        let mut goal_met = false;
        for (stone_entity, block_grid_coords) in block_query.iter() {
            if goal_grid_coords == block_grid_coords {
                goal_met = true;

                if !goal.met {
                    goal.met = true;

                    goal_events.send(GoalEvent::Met {
                        stone_entity,
                        goal_entity,
                    });
                }

                break;
            }
        }
        if !goal_met {
            level_goal_met = false;

            if goal.met {
                goal_events.send(GoalEvent::UnMet { goal_entity });
                goal.met = false;
            }
        }
    }

    if level_goal_met {
        commands.insert_resource(NextState(GameState::LevelTransition));

        if let Some(ldtk_asset) = ldtk_assets.get(&asset_holder.ldtk) {
            if let Some((level_index, _)) = ldtk_asset
                .iter_levels()
                .enumerate()
                .find(|(i, level)| level_selection.is_match(i, level))
            {
                schedule_level_card(
                    &mut level_card_events,
                    LevelSelection::Index(level_index + 1),
                    800,
                );
            }
        }

        audio.play(asset_holder.victory_sound.clone_weak());
    }
}

pub fn update_control_display(
    mut commands: Commands,
    move_table_query: Query<&MoveTable, Changed<MoveTable>>,
    control_display_query: Query<Entity, With<ControlDisplayNode>>,
    assets: Res<AssetServer>,
) {
    enum ControlNode {
        Text(String),
        Image(Handle<Image>),
    }

    for move_table in move_table_query.iter() {
        let control_display_entity = control_display_query.single();

        commands
            .entity(control_display_entity)
            .despawn_descendants();

        let font = assets.load("fonts/WayfarersToyBoxRegular-gxxER.ttf");

        let style = TextStyle {
            font,
            color: Color::WHITE,
            ..default()
        };
        commands
            .entity(control_display_entity)
            .with_children(|parent| {
                let mut add_row = |nodes: Vec<ControlNode>| {
                    parent
                        .spawn_bundle(NodeBundle {
                            style: Style {
                                size: Size {
                                    height: Val::Percent(100. / 18.),
                                    ..Default::default()
                                },
                                margin: UiRect {
                                    bottom: Val::Px(16.),
                                    ..Default::default()
                                },
                                ..Default::default()
                            },
                            color: UiColor(Color::NONE),
                            ..Default::default()
                        })
                        .with_children(|parent| {
                            for node in nodes {
                                match node {
                                    ControlNode::Text(s) => {
                                        parent
                                            .spawn_bundle(TextBundle {
                                                text: Text::from_section(s, style.clone())
                                                    .with_alignment(TextAlignment {
                                                        vertical: VerticalAlign::Center,
                                                        horizontal: HorizontalAlign::Center,
                                                    }),
                                                style: Style {
                                                    size: Size {
                                                        height: Val::Percent(100.),
                                                        ..Default::default()
                                                    },
                                                    margin: UiRect {
                                                        right: Val::Px(16.),
                                                        ..Default::default()
                                                    },
                                                    ..Default::default()
                                                },
                                                ..Default::default()
                                            })
                                            .insert(FontScale::from(FontSize::Medium));
                                    }
                                    ControlNode::Image(h) => {
                                        parent.spawn_bundle(ImageBundle {
                                            image: UiImage(h),
                                            style: Style {
                                                size: Size {
                                                    height: Val::Percent(100.),
                                                    ..Default::default()
                                                },
                                                margin: UiRect {
                                                    right: Val::Px(16.),
                                                    ..Default::default()
                                                },
                                                ..Default::default()
                                            },
                                            ..Default::default()
                                        });
                                    }
                                }
                            }
                        });
                };

                let mut keys_to_controls: Vec<(KeyCode, Vec<ControlNode>)> = vec![
                    (
                        KeyCode::W,
                        vec![
                            ControlNode::Image(assets.load("textures/w.png")),
                            ControlNode::Text("=".to_string()),
                        ],
                    ),
                    (
                        KeyCode::A,
                        vec![
                            ControlNode::Image(assets.load("textures/a.png")),
                            ControlNode::Text("=".to_string()),
                        ],
                    ),
                    (
                        KeyCode::S,
                        vec![
                            ControlNode::Image(assets.load("textures/s.png")),
                            ControlNode::Text("=".to_string()),
                        ],
                    ),
                    (
                        KeyCode::D,
                        vec![
                            ControlNode::Image(assets.load("textures/d.png")),
                            ControlNode::Text("=".to_string()),
                        ],
                    ),
                ];

                for (i, rank) in move_table.table.iter().enumerate() {
                    for (j, key) in rank.iter().enumerate() {
                        if let Some(key) = key {
                            let first_dir = DIRECTION_ORDER[i];
                            let second_dir = DIRECTION_ORDER[j];

                            let direction_handle = |d: Direction| -> Handle<Image> {
                                match d {
                                    Direction::Up => assets.load("textures/up.png"),
                                    Direction::Left => assets.load("textures/left.png"),
                                    Direction::Down => assets.load("textures/down.png"),
                                    Direction::Right => assets.load("textures/right.png"),
                                }
                            };

                            if let Some((_, controls)) =
                                keys_to_controls.iter_mut().find(|(k, _)| k == key)
                            {
                                controls.extend(vec![
                                    ControlNode::Image(direction_handle(first_dir)),
                                    ControlNode::Image(direction_handle(second_dir)),
                                ]);
                            }
                        }
                    }
                }

                keys_to_controls
                    .into_iter()
                    .for_each(|(_, row)| add_row(row));

                add_row(vec![
                    ControlNode::Text("R".to_string()),
                    ControlNode::Text("=".to_string()),
                    ControlNode::Text("restart".to_string()),
                ]);
                add_row(vec![
                    ControlNode::Text("Z".to_string()),
                    ControlNode::Text("=".to_string()),
                    ControlNode::Text("undo".to_string()),
                ]);
            });
    }
}<|MERGE_RESOLUTION|>--- conflicted
+++ resolved
@@ -1,18 +1,9 @@
 use crate::{
     event_scheduler::EventScheduler,
-<<<<<<< HEAD
-    gameplay::{components::*, DeathEvent, Direction, GoalEvent, LevelCardEvent, DIRECTION_ORDER},
+    gameplay::components::*,
+    gameplay::{DeathEvent, Direction, GoalEvent, LevelCardEvent, DIRECTION_ORDER},
+    ui::font_scale::{FontScale, FontSize},
     willo::WilloState,
-=======
-    gameplay::{
-        components::*, DeathEvent, Direction, GoalEvent, LevelCardEvent, PlayerMovementEvent,
-        DIRECTION_ORDER,
-    },
-    history::HistoryCommands,
-    resources::*,
-    sugar::PlayerAnimationState,
-    ui::font_scale::{FontScale, FontSize},
->>>>>>> fc6740e9
     AssetHolder, GameState,
 };
 use bevy::prelude::*;
